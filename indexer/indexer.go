package indexer

import (
	"context"
	"errors"
	"time"

	"github.com/oasisprotocol/oasis-core/go/common"
	"github.com/oasisprotocol/oasis-core/go/common/service"
	"github.com/oasisprotocol/oasis-sdk/client-sdk/go/client"
	"github.com/starfishlabs/oasis-evm-web3-gateway/storage"
)

const (
	storageRequestTimeout    = 5 * time.Second
	storageRetryTimeout      = 1 * time.Second
	CheckPruningTimeInterval = 60 * time.Second
)

const RoundLatest = client.RoundLatest

var (
	ErrGetBlockFailed        = errors.New("GetBlock failed")
	ErrGetTransactionsFailed = errors.New("GetTransactions failed")
	ErrIndexedFailed         = errors.New("Index block failed")
)

// Service is an indexer service.
type Service struct {
	service.BaseBackgroundService
	runtimeID     common.Namespace
	backend       Backend
	client        client.RuntimeClient
	ctx           context.Context
	cancelCtx     context.CancelFunc
	stopFlag      bool
	enablePruning bool
	pruningStep   uint64
}

func (s *Service) indexBlock(round uint64) error {
	blk, err1 := s.client.GetBlock(s.ctx, round)
	if err1 != nil {
		return ErrGetBlockFailed
	}

	txs, err2 := s.client.GetTransactionsWithResults(s.ctx, blk.Header.Round)
	if err2 != nil {
		return ErrGetTransactionsFailed
	}

	err3 := s.backend.Index(blk, txs)

	if err3 != nil {
		return ErrIndexedFailed
	}

	return nil
}

func (s *Service) getRoundLatest() (uint64, error) {
	blk, err := s.client.GetBlock(s.ctx, RoundLatest)
	if err != nil {
		return 0, err
	}

	return blk.Header.Round, nil
}

func (s *Service) puring() {
<<<<<<< HEAD
	for {
		if s.stopFlag {
			break
		}

		indexed := s.backend.QueryIndexedRound()
		if indexed <= s.pruningStep {
			time.Sleep(CheckPruningTimeInterval)
			continue
		}

		pruningPoint := indexed - s.pruningStep
		s.backend.Pruning(pruningPoint)
		time.Sleep(CheckPruningTimeInterval)
	}
}

func (s *Service) periodIndexWorker() {
=======
	s.Logger.Debug("start purning!")
>>>>>>> e8fb482c
	for {
		select {
		case <-s.ctx.Done():
			return
		case <-time.After(CheckPruningTimeInterval):
			indexed := s.backend.QueryIndexedRound()
			if indexed > s.pruningStep {
				pruningCheckPoint := indexed - s.pruningStep
				s.backend.Pruning(pruningCheckPoint)
			}
		}
	}
}

func (s *Service) periodIndexWorker() {
ContinusFor:
	for {
		select {
		case <-s.ctx.Done():
			return
		case <-time.After(storageRequestTimeout):
			latest, err := s.getRoundLatest()
			if err != nil {
				s.Logger.Info("Can't get round latest, continue!")
				continue
			}

			indexed := s.backend.QueryIndexedRound()
			if latest < indexed {
				panic("This is a new chain, please clear the db first!")
			}
			if latest == indexed {
				continue
			}
			continueIndex := make(chan int, 1)
			continueIndex <- 1
			s.Logger.Info("Start index!")

		IndexFor:
			for {
				select {
				case <-s.ctx.Done():
					return
				case <-continueIndex:
					indexed++
					err := s.indexBlock(indexed)
					if err != nil {
						indexed--
						s.Logger.Info("IndexedBlock failed, continue!")
						goto IndexFor
					}
					if latest == indexed {
						goto ContinusFor
					}
					continueIndex <- 1
				case <-time.After(storageRetryTimeout):
					indexed++
					err := s.indexBlock(indexed)
					if err != nil {
						indexed--
						s.Logger.Info("IndexedBlock failed, continue!")
						goto IndexFor
					}
					if latest == indexed {
						goto ContinusFor
					}
					continueIndex <- 1
				}
			}
		}
	}
}

func (s *Service) Start() {
	go s.periodIndexWorker()

	if s.enablePruning {
		go s.puring()
	}
}

func (s *Service) Stop() {
	s.cancelCtx()
	s.stopFlag = true
}

// New creates a new indexer service.
func New(backendFactory BackendFactory,
	client client.RuntimeClient,
	runtimeID common.Namespace,
	storage storage.Storage,
	enablePruning bool,
	pruningStep uint64) (*Service, Backend, error) {

	backend, err := backendFactory(runtimeID, storage)
	if err != nil {
		return nil, nil, err
	}

	ctx, cancelCtx := context.WithCancel(context.Background())

	s := &Service{
		BaseBackgroundService: *service.NewBaseBackgroundService("gateway/indexer"),
		runtimeID:             runtimeID,
		backend:               backend,
		client:                client,
		ctx:                   ctx,
		cancelCtx:             cancelCtx,
		stopFlag:              false,
		enablePruning:         enablePruning,
		pruningStep:           pruningStep,
	}
	s.Logger = s.Logger.With("runtime_id", s.runtimeID.String())

	return s, backend, nil
}<|MERGE_RESOLUTION|>--- conflicted
+++ resolved
@@ -68,28 +68,7 @@
 }
 
 func (s *Service) puring() {
-<<<<<<< HEAD
-	for {
-		if s.stopFlag {
-			break
-		}
-
-		indexed := s.backend.QueryIndexedRound()
-		if indexed <= s.pruningStep {
-			time.Sleep(CheckPruningTimeInterval)
-			continue
-		}
-
-		pruningPoint := indexed - s.pruningStep
-		s.backend.Pruning(pruningPoint)
-		time.Sleep(CheckPruningTimeInterval)
-	}
-}
-
-func (s *Service) periodIndexWorker() {
-=======
 	s.Logger.Debug("start purning!")
->>>>>>> e8fb482c
 	for {
 		select {
 		case <-s.ctx.Done():
