--- conflicted
+++ resolved
@@ -224,10 +224,6 @@
 	defer p.indexedRoundMutex.Unlock()
 	indexedRound, err := p.storage.GetContinuesIndexedRound()
 	if err != nil {
-<<<<<<< HEAD
-		p.indexedRoundMutex.Unlock()
-=======
->>>>>>> d362a1fc
 		if err == sql.ErrNoRows {
 			return 0, nil
 		}
