package psql

import (
	"context"
	"database/sql"
	"errors"
	"fmt"
	"github.com/starfishlabs/oasis-evm-web3-gateway/conf"
	"github.com/starfishlabs/oasis-evm-web3-gateway/model"
	"github.com/uptrace/bun"
	"github.com/uptrace/bun/dialect/pgdialect"
	"github.com/uptrace/bun/driver/pgdriver"
	"time"
)

type PostDb struct {
	Db *bun.DB
}

// InitDb creates postgresql db instance
func InitDb(cfg *conf.DatabaseConfig) (*PostDb, error) {
	if cfg == nil {
		return nil, errors.New("nil configuration")
	}
<<<<<<< HEAD
=======

	// Connect db
	db := pg.Connect(&pg.Options{
		Addr:        fmt.Sprintf("%v:%v", cfg.Host, cfg.Port),
		Database:    cfg.Db,
		User:        cfg.User,
		Password:    cfg.Password,
		DialTimeout: time.Duration(cfg.Timeout) * time.Second,
	})
	// Ping
	if err := db.Ping(context.Background()); err != nil {
		return nil, err
	}
	// initialize models
	if err := model.InitModel(db); err != nil {
		return nil, err
	}
>>>>>>> ff15212e

	pgConn := pgdriver.NewConnector(
		pgdriver.WithAddr(fmt.Sprintf("%v:%v", cfg.Host, cfg.Port)),
		pgdriver.WithDatabase(cfg.Db),
		pgdriver.WithUser(cfg.User),
		pgdriver.WithPassword(cfg.Password),
		pgdriver.WithDialTimeout(time.Duration(cfg.DialTimeout)*time.Second),
		pgdriver.WithReadTimeout(time.Duration(cfg.ReadTimeout)*time.Second),
		pgdriver.WithWriteTimeout(time.Duration(cfg.WriteTimeout)*time.Second))
	// open
	sqlDB := sql.OpenDB(pgConn)
	// create db
	db := bun.NewDB(sqlDB, pgdialect.New())
	// create tables
	model.CreateTables(db)

	return &PostDb{Db: db}, nil
}

// GetTransactionRef returns block hash, round and index of the transaction.
func (db *PostDb) GetTransactionRef(txHash string) (*model.TransactionRef, error) {
	tx := new(model.TransactionRef)
	err := db.Db.NewSelect().Model(tx).Where("eth_tx_hash = ? ", txHash).Scan(context.Background())
	if err != nil {
		return nil, err
	}

	return tx, nil
}

// GetTransaction returns ethereum transaction by hash.
func (db *PostDb) GetTransaction(hash string) (*model.Transaction, error) {
	tx := new(model.Transaction)
	err := db.Db.NewSelect().Model(tx).Where("hash = ?", hash).Scan(context.Background())
	if err != nil {
		return nil, err
	}

	return tx, nil
}

<<<<<<< HEAD
// Store stores data.
func (db *PostDb) Store(value interface{}) error {
	_, err := db.Db.NewInsert().Model(value).Exec(context.Background())
	return err
}

// Exist returns whether the record exists.
func (db *PostDb) Exist(value interface{}) bool {
	count, _ := db.Db.NewSelect().Model(value).Count(context.Background())
	return count > 0
=======
// upsert updates record when PK conflicts, otherwise inserts.
func (db *PostDb) upsert(value interface{}) error {
	// PKs are required for ON CONFLICT DO UPDATE
	//pks := db.Db.Model(value).Table().TableModel().Table().PKs
	//b := ""
	//for i, f := range pks {
	//	if i > 0 {
	//		b += ","
	//	}
	//	b += string(f.Column)
	//}
	//_, err := db.Db.Model(value).
	//	OnConflict(fmt.Sprintf("(%s) DO UPDATE", b)).
	//	Insert()

	query := db.Db.Model(value).WherePK()
	exist, err := query.Exists()
	if err != nil {
		return err
	}
	if exist {
		_, err = query.Update()
	} else {
		_, err = query.Insert()
	}

	return err
}

// Store stores data in db.
func (db *PostDb) Store(value interface{}) error {
	return db.upsert(value)
>>>>>>> ff15212e
}

// Update updates record.
func (db *PostDb) Update(value interface{}) error {
<<<<<<< HEAD
	var err error
	if db.Exist(value) {
		_, err = db.Db.NewUpdate().Model(value).WherePK().Exec(context.Background())
	} else {
		_, err = db.Db.NewInsert().Model(value).Exec(context.Background())
	}

	return err
=======
	return db.upsert(value)
>>>>>>> ff15212e
}

// Delete deletes all records with round less than the given round.
func (db *PostDb) Delete(table interface{}, round uint64) error {
	_, err := db.Db.NewDelete().Model(table).Where("round < ?", round).Exec(context.Background())
	return err
}

// GetBlockRound returns block round by block hash.
func (db *PostDb) GetBlockRound(hash string) (uint64, error) {
<<<<<<< HEAD
	block := new(model.BlockRef)
	err := db.Db.NewSelect().Model(block).Where("hash = ?", hash).Scan(context.Background())
=======
	block := new(model.Block)
	err := db.Db.Model(block).
		Where("hash=?", hash).
		Select()
>>>>>>> ff15212e
	if err != nil {
		return 0, err
	}

	return block.Round, nil
}

// GetBlockHash returns block hash by block round.
func (db *PostDb) GetBlockHash(round uint64) (string, error) {
<<<<<<< HEAD
	block := new(model.BlockRef)
	err := db.Db.NewSelect().Model(block).Where("round = ?", round).Scan(context.Background())
=======
	blk := new(model.Block)
	err := db.Db.Model(blk).
		Where("round=?", round).
		Select()
>>>>>>> ff15212e
	if err != nil {
		return "", err
	}

	return block.Hash, nil
}

// GetLatestBlockHash returns for the block hash of the latest round.
func (db *PostDb) GetLatestBlockHash() (string, error) {
<<<<<<< HEAD
	block := new(model.BlockRef)
	err := db.Db.NewSelect().Model(block).Order("round DESC").Limit(1).Scan(context.Background())
=======
	blk := new(model.Block)
	err := db.Db.Model(blk).Order("round DESC").Limit(1).Select()
>>>>>>> ff15212e
	if err != nil {
		return "", err
	}

	return block.Hash, nil
}

// GetContinuesIndexedRound returns latest continues indexed block round.
func (db *PostDb) GetContinuesIndexedRound() (uint64, error) {
<<<<<<< HEAD
	indexedRound := new(model.ContinuesIndexedRound)
	err := db.Db.NewSelect().Model(indexedRound).Where("tip = ?", model.Continues).Scan(context.Background())
=======
	indexedRound := new(model.IndexedRoundWithTip)
	err := db.Db.Model(indexedRound).
		Where("tip=?", model.Continues).
		Select()
>>>>>>> ff15212e
	if err != nil {
		return 0, err
	}

	return indexedRound.Round, nil
}

// GetLastRetainedRound returns the minimum round not pruned.
func (db *PostDb) GetLastRetainedRound() (uint64, error) {
	retainedRound := new(model.IndexedRoundWithTip)
	err := db.Db.Model(retainedRound).
		Where("tip=?", model.LastRetained).
		Select()
	if err != nil {
		return 0, err
	}

	return retainedRound.Round, nil
}

// GetLatestBlockNumber returns the latest block number.
func (db *PostDb) GetLatestBlockNumber() (uint64, error) {
	blk := new(model.Block)
	err := db.Db.Model(blk).Order("round DESC").Limit(1).Select()
	if err != nil {
		return 0, err
	}

	return blk.Round, nil
}

// GetBlockByHash returns the block for the given hash.
func (db *PostDb) GetBlockByHash(blockHash string) (*model.Block, error) {
	blk := new(model.Block)
	err := db.Db.Model(blk).Where("hash=?", blockHash).Select()
	if err != nil {
		return nil, err
	}

	return blk, nil
}

// GetBlockByNumber returns the block for the given round.
func (db *PostDb) GetBlockByNumber(round uint64) (*model.Block, error) {
	blk := new(model.Block)
	err := db.Db.Model(blk).Where("round=?", round).Select()
	if err != nil {
		return nil, err
	}

	return blk, nil
}

// GetBlockTransactionCountByNumber returns the count of transactions in block by block number.
func (db *PostDb) GetBlockTransactionCountByNumber(round uint64) (int, error) {
	blk := new(model.Block)
	err := db.Db.Model(blk).Where("round=?", round).Select()
	if err != nil {
		return 0, err
	}

	return len(blk.Transactions), nil
}

// GetBlockTransactionCountByHash returns the count of transactions in block by block hash.
func (db *PostDb) GetBlockTransactionCountByHash(blockHash string) (int, error) {
	blk := new(model.Block)
	err := db.Db.Model(blk).Where("hash=?", blockHash).Select()
	if err != nil {
		return 0, err
	}

	return len(blk.Transactions), nil
}

// GetBlockTransaction returns transaction by bock hash and transaction index.
func (db *PostDb) GetBlockTransaction(blockHash string, txIndex int) (*model.Transaction, error) {
	blk := new(model.Block)
	err := db.Db.Model(blk).Where("hash=?", blockHash).Select()
	if err != nil {
		return nil, err
	}
	if len(blk.Transactions) == 0 {
		return nil, errors.New("the block doesn't has any transactions")
	}
	if len(blk.Transactions)-1 < txIndex {
		return nil, errors.New("out of index")
	}

	return blk.Transactions[txIndex], nil
}

// GetTransactionReceipt returns receipt by transaction hash.
func (db *PostDb) GetTransactionReceipt(txHash string) (*model.Receipt, error) {
	receipt := new(model.Receipt)
	if err := db.Db.Model(receipt).Where("transaction_hash=?", txHash).Select(); err != nil {
		return nil, err
	}

	return receipt, nil
}

// GetLogs return the logs by block hash and round.
func (db *PostDb) GetLogs(blockHash string, startRound, endRound uint64) ([]*model.Log, error) {
	logs := []*model.Log{}
	err := db.Db.Model(&logs).
		Where("block_hash=? AND (round BETWEEN ? AND ?)", blockHash, startRound, endRound).Select()
	if err != nil {
		return nil, err
	}

	return logs, nil
}<|MERGE_RESOLUTION|>--- conflicted
+++ resolved
@@ -22,27 +22,6 @@
 	if cfg == nil {
 		return nil, errors.New("nil configuration")
 	}
-<<<<<<< HEAD
-=======
-
-	// Connect db
-	db := pg.Connect(&pg.Options{
-		Addr:        fmt.Sprintf("%v:%v", cfg.Host, cfg.Port),
-		Database:    cfg.Db,
-		User:        cfg.User,
-		Password:    cfg.Password,
-		DialTimeout: time.Duration(cfg.Timeout) * time.Second,
-	})
-	// Ping
-	if err := db.Ping(context.Background()); err != nil {
-		return nil, err
-	}
-	// initialize models
-	if err := model.InitModel(db); err != nil {
-		return nil, err
-	}
->>>>>>> ff15212e
-
 	pgConn := pgdriver.NewConnector(
 		pgdriver.WithAddr(fmt.Sprintf("%v:%v", cfg.Host, cfg.Port)),
 		pgdriver.WithDatabase(cfg.Db),
@@ -83,18 +62,15 @@
 	return tx, nil
 }
 
-<<<<<<< HEAD
-// Store stores data.
-func (db *PostDb) Store(value interface{}) error {
-	_, err := db.Db.NewInsert().Model(value).Exec(context.Background())
-	return err
-}
-
 // Exist returns whether the record exists.
-func (db *PostDb) Exist(value interface{}) bool {
-	count, _ := db.Db.NewSelect().Model(value).Count(context.Background())
-	return count > 0
-=======
+func (db *PostDb) Exist(value interface{}) (bool, error) {
+	count, err := db.Db.NewSelect().Model(value).WherePK().Count(context.Background())
+	if err != nil {
+		return false, err
+	}
+	return count > 0, nil
+}
+
 // upsert updates record when PK conflicts, otherwise inserts.
 func (db *PostDb) upsert(value interface{}) error {
 	// PKs are required for ON CONFLICT DO UPDATE
@@ -110,15 +86,14 @@
 	//	OnConflict(fmt.Sprintf("(%s) DO UPDATE", b)).
 	//	Insert()
 
-	query := db.Db.Model(value).WherePK()
-	exist, err := query.Exists()
+	exist, err := db.Exist(value)
 	if err != nil {
 		return err
 	}
 	if exist {
-		_, err = query.Update()
+		_, err = db.Db.NewUpdate().Model(value).WherePK().Exec(context.Background())
 	} else {
-		_, err = query.Insert()
+		_, err = db.Db.NewInsert().Model(value).Exec(context.Background())
 	}
 
 	return err
@@ -127,23 +102,11 @@
 // Store stores data in db.
 func (db *PostDb) Store(value interface{}) error {
 	return db.upsert(value)
->>>>>>> ff15212e
 }
 
 // Update updates record.
 func (db *PostDb) Update(value interface{}) error {
-<<<<<<< HEAD
-	var err error
-	if db.Exist(value) {
-		_, err = db.Db.NewUpdate().Model(value).WherePK().Exec(context.Background())
-	} else {
-		_, err = db.Db.NewInsert().Model(value).Exec(context.Background())
-	}
-
-	return err
-=======
 	return db.upsert(value)
->>>>>>> ff15212e
 }
 
 // Delete deletes all records with round less than the given round.
@@ -154,15 +117,8 @@
 
 // GetBlockRound returns block round by block hash.
 func (db *PostDb) GetBlockRound(hash string) (uint64, error) {
-<<<<<<< HEAD
 	block := new(model.BlockRef)
 	err := db.Db.NewSelect().Model(block).Where("hash = ?", hash).Scan(context.Background())
-=======
-	block := new(model.Block)
-	err := db.Db.Model(block).
-		Where("hash=?", hash).
-		Select()
->>>>>>> ff15212e
 	if err != nil {
 		return 0, err
 	}
@@ -172,15 +128,8 @@
 
 // GetBlockHash returns block hash by block round.
 func (db *PostDb) GetBlockHash(round uint64) (string, error) {
-<<<<<<< HEAD
 	block := new(model.BlockRef)
 	err := db.Db.NewSelect().Model(block).Where("round = ?", round).Scan(context.Background())
-=======
-	blk := new(model.Block)
-	err := db.Db.Model(blk).
-		Where("round=?", round).
-		Select()
->>>>>>> ff15212e
 	if err != nil {
 		return "", err
 	}
@@ -190,13 +139,8 @@
 
 // GetLatestBlockHash returns for the block hash of the latest round.
 func (db *PostDb) GetLatestBlockHash() (string, error) {
-<<<<<<< HEAD
 	block := new(model.BlockRef)
 	err := db.Db.NewSelect().Model(block).Order("round DESC").Limit(1).Scan(context.Background())
-=======
-	blk := new(model.Block)
-	err := db.Db.Model(blk).Order("round DESC").Limit(1).Select()
->>>>>>> ff15212e
 	if err != nil {
 		return "", err
 	}
@@ -206,15 +150,8 @@
 
 // GetContinuesIndexedRound returns latest continues indexed block round.
 func (db *PostDb) GetContinuesIndexedRound() (uint64, error) {
-<<<<<<< HEAD
 	indexedRound := new(model.ContinuesIndexedRound)
 	err := db.Db.NewSelect().Model(indexedRound).Where("tip = ?", model.Continues).Scan(context.Background())
-=======
-	indexedRound := new(model.IndexedRoundWithTip)
-	err := db.Db.Model(indexedRound).
-		Where("tip=?", model.Continues).
-		Select()
->>>>>>> ff15212e
 	if err != nil {
 		return 0, err
 	}
@@ -225,9 +162,7 @@
 // GetLastRetainedRound returns the minimum round not pruned.
 func (db *PostDb) GetLastRetainedRound() (uint64, error) {
 	retainedRound := new(model.IndexedRoundWithTip)
-	err := db.Db.Model(retainedRound).
-		Where("tip=?", model.LastRetained).
-		Select()
+	err := db.Db.NewSelect().Model(retainedRound).Where("tip = ?", model.LastRetained).Scan(context.Background())
 	if err != nil {
 		return 0, err
 	}
@@ -237,19 +172,19 @@
 
 // GetLatestBlockNumber returns the latest block number.
 func (db *PostDb) GetLatestBlockNumber() (uint64, error) {
-	blk := new(model.Block)
-	err := db.Db.Model(blk).Order("round DESC").Limit(1).Select()
-	if err != nil {
-		return 0, err
-	}
-
-	return blk.Round, nil
+	block := new(model.Block)
+	err := db.Db.NewSelect().Model(block).Order("round DESC").Limit(1).Scan(context.Background())
+	if err != nil {
+		return 0, err
+	}
+
+	return block.Round, nil
 }
 
 // GetBlockByHash returns the block for the given hash.
 func (db *PostDb) GetBlockByHash(blockHash string) (*model.Block, error) {
 	blk := new(model.Block)
-	err := db.Db.Model(blk).Where("hash=?", blockHash).Select()
+	err := db.Db.NewSelect().Model(blk).Where("hash = ?", blockHash).Scan(context.Background())
 	if err != nil {
 		return nil, err
 	}
@@ -259,58 +194,59 @@
 
 // GetBlockByNumber returns the block for the given round.
 func (db *PostDb) GetBlockByNumber(round uint64) (*model.Block, error) {
-	blk := new(model.Block)
-	err := db.Db.Model(blk).Where("round=?", round).Select()
-	if err != nil {
-		return nil, err
-	}
-
-	return blk, nil
+	block := new(model.Block)
+	err := db.Db.NewSelect().Model(block).Where("round = ?", round).Scan(context.Background())
+	if err != nil {
+		return nil, err
+	}
+
+	return block, nil
 }
 
 // GetBlockTransactionCountByNumber returns the count of transactions in block by block number.
 func (db *PostDb) GetBlockTransactionCountByNumber(round uint64) (int, error) {
-	blk := new(model.Block)
-	err := db.Db.Model(blk).Where("round=?", round).Select()
-	if err != nil {
-		return 0, err
-	}
-
-	return len(blk.Transactions), nil
+	block := new(model.Block)
+	err := db.Db.NewSelect().Model(block).Where("round = ?", round).Scan(context.Background())
+	if err != nil {
+		return 0, err
+	}
+
+	return len(block.Transactions), nil
 }
 
 // GetBlockTransactionCountByHash returns the count of transactions in block by block hash.
 func (db *PostDb) GetBlockTransactionCountByHash(blockHash string) (int, error) {
-	blk := new(model.Block)
-	err := db.Db.Model(blk).Where("hash=?", blockHash).Select()
-	if err != nil {
-		return 0, err
-	}
-
-	return len(blk.Transactions), nil
+	block := new(model.Block)
+	err := db.Db.NewSelect().Model(block).Where("hash = ?", blockHash).Scan(context.Background())
+	if err != nil {
+		return 0, err
+	}
+
+	return len(block.Transactions), nil
 }
 
 // GetBlockTransaction returns transaction by bock hash and transaction index.
 func (db *PostDb) GetBlockTransaction(blockHash string, txIndex int) (*model.Transaction, error) {
-	blk := new(model.Block)
-	err := db.Db.Model(blk).Where("hash=?", blockHash).Select()
-	if err != nil {
-		return nil, err
-	}
-	if len(blk.Transactions) == 0 {
+	block := new(model.Block)
+	err := db.Db.NewSelect().Model(block).Where("hash = ?", blockHash).Scan(context.Background())
+	if err != nil {
+		return nil, err
+	}
+	if len(block.Transactions) == 0 {
 		return nil, errors.New("the block doesn't has any transactions")
 	}
-	if len(blk.Transactions)-1 < txIndex {
-		return nil, errors.New("out of index")
-	}
-
-	return blk.Transactions[txIndex], nil
+	if len(block.Transactions)-1 < txIndex {
+		return nil, errors.New("index out of range")
+	}
+
+	return block.Transactions[txIndex], nil
 }
 
 // GetTransactionReceipt returns receipt by transaction hash.
 func (db *PostDb) GetTransactionReceipt(txHash string) (*model.Receipt, error) {
 	receipt := new(model.Receipt)
-	if err := db.Db.Model(receipt).Where("transaction_hash=?", txHash).Select(); err != nil {
+	err := db.Db.NewSelect().Model(receipt).Where("transaction_hash = ?", txHash).Scan(context.Background())
+	if err != nil {
 		return nil, err
 	}
 
@@ -320,8 +256,9 @@
 // GetLogs return the logs by block hash and round.
 func (db *PostDb) GetLogs(blockHash string, startRound, endRound uint64) ([]*model.Log, error) {
 	logs := []*model.Log{}
-	err := db.Db.Model(&logs).
-		Where("block_hash=? AND (round BETWEEN ? AND ?)", blockHash, startRound, endRound).Select()
+	err := db.Db.NewSelect().Model(&logs).
+		Where("block_hash = ? AND (round BETWEEN ? AND ?)", blockHash, startRound, endRound).
+		Scan(context.Background())
 	if err != nil {
 		return nil, err
 	}
