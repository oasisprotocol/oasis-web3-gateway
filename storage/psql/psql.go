--- conflicted
+++ resolved
@@ -255,14 +255,9 @@
 // GetLogs return the logs by block hash and round.
 func (db *PostDB) GetLogs(startRound, endRound uint64) ([]*model.Log, error) {
 	logs := []*model.Log{}
-<<<<<<< HEAD
 	err := db.DB.NewSelect().Model(&logs).
-		Where("block_hash = ? AND (round BETWEEN ? AND ?)", blockHash, startRound, endRound).
+		Where("round BETWEEN ? AND ?", startRound, endRound).
 		Scan(context.Background())
-=======
-	err := db.DB.Model(&logs).
-		Where("(round BETWEEN ? AND ?)", startRound, endRound).Select()
->>>>>>> d990ae1e
 	if err != nil {
 		return nil, err
 	}
