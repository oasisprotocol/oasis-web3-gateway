--- conflicted
+++ resolved
@@ -1,9 +1,14 @@
 package model
 
+const (
+	// Continues is the latest Indexed Block Round.
+	Continues string = "continues"
+
+	// LastRetained is the block with minimum height maintained.
+	LastRetained string = "lastRetain"
+)
+
 type AccessList []AccessTuple
-
-// Continues is the latest Indexed Block Round.
-const Continues string = "tip"
 
 type ContinuesIndexedRound struct {
 	Tip   string `bun:",pk"`
@@ -12,11 +17,7 @@
 
 // BlockRef represents the relationship between block round and block hash.
 type BlockRef struct {
-<<<<<<< HEAD
 	Hash  string `bun:",pk"`
-=======
-	Hash  string `pg:",pk"`
->>>>>>> ff15212e
 	Round uint64
 }
 
@@ -34,38 +35,21 @@
 	StorageKeys []string
 }
 
-<<<<<<< HEAD
-// Transaction is ethereum transaction.
-type Transaction struct {
-	Hash       string `bun:",pk"`
-	Type       uint8
-	ChainID    string
-	Gas        uint64
-=======
-// Continues is the latest Indexed Block Round.
-const Continues string = "continues"
-
-// LastRetained is the block with minimum height maintained.
-const LastRetained string = "lastRetain"
-
 type IndexedRoundWithTip struct {
-	Tip   string `pg:",pk"`
+	Tip   string `bun:",pk"`
 	Round uint64
 }
 
-type AccessList []AccessTuple
-
-// Transaction is ethereum transaction.
+// Transaction is ethereum transaction in db.
 type Transaction struct {
-	Hash       string `pg:",pk"`
-	Type       uint8  `pg:",use_zero"`
-	Status     uint   `pg:",use_zero"` // tx/receipt status
+	Hash       string `bun:",pk"`
+	Type       uint8  `bun:",use_zero"`
+	Status     uint   `bun:",use_zero"` // tx/receipt status
 	ChainID    string
 	BlockHash  string
-	Round      uint64 `pg:",use_zero"`
-	Index      uint32 `pg:",use_zero"`
-	Gas        uint64 `pg:",use_zero"`
->>>>>>> ff15212e
+	Round      uint64 `bun:",use_zero"`
+	Index      uint32 `bun:",use_zero"`
+	Gas        uint64 `bun:",use_zero"`
 	GasPrice   string
 	GasTipCap  string
 	GasFeeCap  string
@@ -78,16 +62,16 @@
 	V, R, S    string
 }
 
-// Block represents ethereum block.
+// Block represents ethereum block in db.
 type Block struct {
-	Hash         string `pg:",pk"`
-	Round        uint64 `pg:",use_zero"`
+	Hash         string `bun:",pk"`
+	Round        uint64 `bun:",use_zero"`
 	Header       *Header
 	Uncles       []*Header
-	Transactions []*Transaction `pg:"rel:has-many"`
+	Transactions []*Transaction `bun:"rel:has-many"`
 }
 
-// Header represents ethereum block header.
+// Header represents ethereum block header in db.
 type Header struct {
 	ParentHash  string
 	UncleHash   string
@@ -98,12 +82,12 @@
 	Bloom       string
 	Difficulty  string
 	Number      string
-	GasLimit    uint64 `pg:",use_zero"`
-	GasUsed     uint64 `pg:",use_zero"`
-	Time        uint64 `pg:",use_zero"`
+	GasLimit    uint64 `bun:",use_zero"`
+	GasUsed     uint64 `bun:",use_zero"`
+	Time        uint64 `bun:",use_zero"`
 	Extra       string
 	MixDigest   string
-	Nonce       uint64 `pg:",use_zero"`
+	Nonce       uint64 `bun:",use_zero"`
 	BaseFee     string
 }
 
@@ -112,25 +96,26 @@
 	Address   string
 	Topics    []string
 	Data      string
-	Round     uint64 `pg:",use_zero"` // BlockNumber
+	Round     uint64 `bun:",use_zero"` // BlockNumber
 	BlockHash string
-	TxHash    string `pg:",pk"`
-	TxIndex   uint   `pg:",use_zero"`
-	Index     uint   `pg:",pk,use_zero"`
+	TxHash    string `bun:",pk"`
+	TxIndex   uint   `bun:",use_zero"`
+	Index     uint   `bun:",pk,use_zero"`
 	Removed   bool
 }
 
+// Receipt represents ethereum receipt in db.
 type Receipt struct {
-	Status            uint   `pg:",use_zero"`
-	CumulativeGasUsed uint64 `pg:",use_zero"`
+	Status            uint   `bun:",use_zero"`
+	CumulativeGasUsed uint64 `bun:",use_zero"`
 	LogsBloom         string
 	Logs              []*Log
-	TransactionHash   string `pg:",pk"`
+	TransactionHash   string `bun:",pk"`
 	BlockHash         string
-	GasUsed           uint64 `pg:",use_zero"`
-	Type              uint   `pg:",use_zero"`
-	Round             uint64 `pg:",use_zero"` // BlockNumber
-	TransactionIndex  uint64 `pg:",use_zero"`
+	GasUsed           uint64 `bun:",use_zero"`
+	Type              uint   `bun:",use_zero"`
+	Round             uint64 `bun:",use_zero"` // BlockNumber
+	TransactionIndex  uint64 `bun:",use_zero"`
 	FromAddr          string
 	ToAddr            string
 	ContractAddress   string
